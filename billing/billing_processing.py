"""
Module for handling Stripe billing webhook events and related processing
"""

import datetime
from functools import wraps

import stripe
from django.conf import settings
from django.http import HttpResponse, HttpResponseForbidden
from django.utils import timezone

from sbomify.logging import getLogger
from sboms.models import Component, Product, Project
from teams.models import Member, Team

from . import email_notifications
from .config import is_billing_enabled
from .models import BillingPlan
from .stripe_client import StripeClient, StripeError

logger = getLogger(__name__)

# Initialize Stripe client
stripe_client = StripeClient()


def check_billing_limits(resource_type: str):
    """
    Decorator to check if a team has reached their billing plan limits.

    Args:
        resource_type: Type of resource being created ('product', 'project', or 'component')
    """

    def decorator(view_func):
        @wraps(view_func)
<<<<<<< HEAD
        def _wrapped_view(request, *args, **kwargs):
            # Only check limits for POST requests
            if request.method != "POST":
                return view_func(request, *args, **kwargs)

            # If billing is disabled, bypass all checks
            if not is_billing_enabled():
                return view_func(request, *args, **kwargs)

            # Get current team
=======
        def wrapper(request, *args, **kwargs):
            # Get current team from session
>>>>>>> 18250463
            team_key = request.session.get("current_team", {}).get("key")
            if not team_key:
                return HttpResponseForbidden("No team selected")

            try:
                team = Team.objects.get(key=team_key)
            except Team.DoesNotExist:
                return HttpResponseForbidden("Team not found")

            # Check if team has a billing plan
            if not team.billing_plan:
                return HttpResponseForbidden("No active billing plan")

            try:
                plan = BillingPlan.objects.get(key=team.billing_plan)
            except BillingPlan.DoesNotExist:
<<<<<<< HEAD
                return error_response(request, HttpResponseForbidden("Invalid billing plan configuration"))

            # Get current counts
            model_map = {
                "product": (Product, plan.max_products),
                "project": (Project, plan.max_projects),
                "component": (Component, plan.max_components),
            }

            if model_type not in model_map:
                return error_response(request, HttpResponseForbidden(f"Invalid model type: {model_type}"))

            model_class, max_count = model_map[model_type]
            if max_count is not None:  # None means unlimited
                current_count = model_class.objects.filter(team=team).count()
                if current_count >= max_count:
                    return error_response(
                        request,
                        HttpResponseForbidden(f"You have reached the maximum {max_count} {model_type}s for your plan"),
                    )
=======
                return HttpResponseForbidden("Invalid billing plan")

            # Check limits based on resource type
            if resource_type == "product":
                current_count = Product.objects.filter(team=team).count()
                max_allowed = plan.max_products
            elif resource_type == "project":
                current_count = Project.objects.filter(team=team).count()
                max_allowed = plan.max_projects
            elif resource_type == "component":
                current_count = Component.objects.filter(team=team).count()
                max_allowed = plan.max_components
            else:
                return HttpResponseForbidden("Invalid resource type")

            # Enterprise plan or None (unlimited) values have no limits
            if plan.key == "enterprise" or max_allowed is None:
                return view_func(request, *args, **kwargs)

            # Check if limit is reached
            if current_count >= max_allowed:
                return HttpResponseForbidden(
                    f"You have reached the maximum {max_allowed} {resource_type}s allowed by your plan"
                )
>>>>>>> 18250463

            return view_func(request, *args, **kwargs)

        return wrapper

    return decorator


def _handle_stripe_error(func):
    """Decorator to handle Stripe errors consistently."""

    @wraps(func)
    def wrapper(*args, **kwargs):
        try:
            return func(*args, **kwargs)
        except stripe.error.CardError as e:
            logger.error(f"Card error: {str(e)}")
            raise StripeError(f"Card error: {e.user_message}")
        except stripe.error.RateLimitError as e:
            logger.error(f"Rate limit error: {str(e)}")
            raise StripeError("Too many requests made to Stripe API")
        except stripe.error.InvalidRequestError as e:
            logger.error(f"Invalid request error: {str(e)}")
            raise StripeError(f"Invalid request: {str(e)}")
        except stripe.error.AuthenticationError as e:
            logger.error(f"Authentication error: {str(e)}")
            raise StripeError("Authentication with Stripe failed")
        except stripe.error.APIConnectionError as e:
            logger.error(f"API connection error: {str(e)}")
            raise StripeError("Could not connect to Stripe API")
        except stripe.error.StripeError as e:
            logger.error(f"Stripe error: {str(e)}")
            raise StripeError(f"Stripe error: {str(e)}")
        except Exception as e:
            logger.exception(f"Unexpected error: {str(e)}")
            raise StripeError(f"Unexpected error: {str(e)}")

    return wrapper


def verify_stripe_webhook(request):
    """Verify that the webhook request is from Stripe."""
    signature = request.headers.get("Stripe-Signature")
    if not signature:
        logger.error("No Stripe signature found in request headers")
        return False

    try:
        event = stripe.Webhook.construct_event(request.body, signature, settings.STRIPE_WEBHOOK_SECRET)
        return event
    except stripe.error.SignatureVerificationError:
        logger.error("Invalid Stripe signature")
        return False
    except Exception as e:
        logger.error(f"Error verifying Stripe webhook: {str(e)}")
        return False


@_handle_stripe_error
def handle_trial_period(subscription, team):
    """Handle trial period status and notifications."""
    if subscription.status == "trialing" and subscription.trial_end:
        trial_end = datetime.datetime.fromtimestamp(subscription.trial_end, tz=datetime.timezone.utc)
        days_remaining = (trial_end - timezone.now()).days

        # Update trial status
        team.billing_plan_limits.update(
            {"is_trial": True, "trial_end": subscription.trial_end, "trial_days_remaining": days_remaining}
        )

        # Handle trial ending soon
        if days_remaining <= settings.TRIAL_ENDING_NOTIFICATION_DAYS:
            team_owners = Member.objects.filter(team=team, role="owner")
            for member in team_owners:
                email_notifications.notify_trial_ending(team, member, days_remaining)
                logger.info(f"Trial ending notification sent for team {team.key} to {member.user.email}")

        # Handle trial expired
        if days_remaining <= 0:
            team.billing_plan_limits.update({"is_trial": False, "subscription_status": "canceled"})
            team_owners = Member.objects.filter(team=team, role="owner")
            for member in team_owners:
                email_notifications.notify_trial_expired(team, member)
                logger.info(f"Trial expired notification sent for team {team.key} to {member.user.email}")

        team.save()
        return True
    return False


@_handle_stripe_error
def handle_subscription_updated(subscription):
    """Handle subscription updated events."""
    try:
        # First try to find by subscription ID
        team = Team.objects.get(billing_plan_limits__stripe_subscription_id=subscription.id)

        # Validate subscription status
        valid_statuses = ["trialing", "active", "past_due", "canceled", "incomplete", "incomplete_expired"]
        if subscription.status not in valid_statuses:
            raise StripeError(f"Invalid subscription status: {subscription.status}")

        # Update subscription status
        team.billing_plan_limits["subscription_status"] = subscription.status
        team.billing_plan_limits["last_updated"] = timezone.now().isoformat()

        # Handle trial period
        if subscription.status == "trialing" and subscription.trial_end:
            handle_trial_period(subscription, team)

        # Update billing plan based on subscription's product
        if subscription.items.data:
            try:
                # Get plan from metadata
                plan_key = subscription.metadata.get("plan_key", "business")
                plan = BillingPlan.objects.get(key=plan_key)
                team.billing_plan = plan.key
                team.billing_plan_limits.update(
                    {
                        "max_products": plan.max_products,
                        "max_projects": plan.max_projects,
                        "max_components": plan.max_components,
                    }
                )
            except BillingPlan.DoesNotExist:
                logger.error(f"Billing plan {plan_key} not found")
                raise StripeError(f"Billing plan {plan_key} not found")

        # Handle specific status transitions
        if subscription.status == "past_due":
            team_owners = Member.objects.filter(team=team, role="owner")
            for member in team_owners:
                email_notifications.notify_payment_past_due(team, member)
                logger.warning(f"Payment past due notification sent for team {team.key} to {member.user.email}")

        elif subscription.status == "active":
            team_owners = Member.objects.filter(team=team, role="owner")
            for member in team_owners:
                email_notifications.notify_payment_succeeded(team, member)
                logger.info(f"Payment restored notification sent for team {team.key} to {member.user.email}")

        elif subscription.status == "canceled":
            team_owners = Member.objects.filter(team=team, role="owner")
            for member in team_owners:
                email_notifications.notify_subscription_cancelled(team, member)
                logger.info(f"Subscription cancelled notification sent for team {team.key} to {member.user.email}")

        elif subscription.status in ["incomplete", "incomplete_expired"]:
            team_owners = Member.objects.filter(team=team, role="owner")
            for member in team_owners:
                email_notifications.notify_payment_failed(team, member, None)
                logger.warning(f"Initial payment failed notification sent for team {team.key} to {member.user.email}")

        team.save()
        logger.info(f"Updated subscription status for team {team.key} to {subscription.status}")

    except Team.DoesNotExist:
        logger.error(f"No team found for subscription {subscription.id}")
        raise StripeError(f"No team found for subscription {subscription.id}")
    except Exception as e:
        logger.exception(f"Error processing subscription update: {str(e)}")
        raise StripeError(f"Error processing subscription update: {str(e)}")


@_handle_stripe_error
def handle_subscription_deleted(subscription):
    """Handle subscription deletion events"""
    try:
        team = Team.objects.get(billing_plan_limits__stripe_subscription_id=subscription.id)

        # Update subscription status
        team.billing_plan_limits["subscription_status"] = "canceled"
        # Add/update the last_updated timestamp
        team.billing_plan_limits["last_updated"] = timezone.now().isoformat()

        # Save the changes
        team.save()

        # Notify team owners
        team_owners = Member.objects.filter(team=team, role="owner")
        for member in team_owners:
            email_notifications.notify_subscription_ended(team, member)
            logger.info(f"Subscription ended notification sent for team {team.key} to {member.user.email}")

        logger.info(f"Subscription canceled for team {team.key}")

    except Team.DoesNotExist:
        logger.error(f"No team found for subscription {subscription.id}")
        raise StripeError(f"No team found for subscription {subscription.id}")


@_handle_stripe_error
def handle_payment_failed(invoice):
    """Handle payment failure events"""
    if not hasattr(invoice, "subscription") or not invoice.subscription:
        logger.error("No subscription found in invoice")
        return

    try:
        team = Team.objects.get(billing_plan_limits__stripe_subscription_id=invoice.subscription)

        # Update status and timestamp
        team.billing_plan_limits["subscription_status"] = "past_due"
        team.billing_plan_limits["last_updated"] = timezone.now().isoformat()
        team.save()

        # Notify team owners
        team_owners = Member.objects.filter(team=team, role="owner")
        for member in team_owners:
            email_notifications.notify_payment_failed(team, member, invoice.id)
            logger.warning(f"Payment failed notification sent for team {team.key} to {member.user.email}")

        logger.warning(f"Payment failed for team {team.key}")

    except Team.DoesNotExist:
        logger.error(f"No team found for subscription {invoice.subscription}")
        raise StripeError(f"No team found for subscription {invoice.subscription}")


@_handle_stripe_error
def handle_payment_succeeded(invoice):
    """Handle payment success events"""
    if not hasattr(invoice, "subscription") or not invoice.subscription:
        logger.error("No subscription found in invoice")
        return

    try:
        team = Team.objects.get(billing_plan_limits__stripe_subscription_id=invoice.subscription)

        # Update status and timestamp
        team.billing_plan_limits["subscription_status"] = "active"
        team.billing_plan_limits["last_updated"] = timezone.now().isoformat()
        team.save()

        # Notify team owners
        team_owners = Member.objects.filter(team=team, role="owner")
        for member in team_owners:
            email_notifications.notify_payment_succeeded(team, member)
            logger.info(f"Payment successful notification sent for team {team.key} to {member.user.email}")

    except Team.DoesNotExist:
        logger.error(f"No team found for subscription {invoice.subscription}")
        raise StripeError(f"No team found for subscription {invoice.subscription}")


def can_downgrade_to_plan(team, plan):
    """Check if team can downgrade to specified plan."""
    # If the plan has no limits, always allow downgrade
    if plan.max_products is None and plan.max_projects is None and plan.max_components is None:
        return True, ""

    current_usage = {
        "products": Product.objects.filter(team=team).count(),
        "projects": Project.objects.filter(team=team).count(),
        "components": Component.objects.filter(team=team).count(),
    }

    exceeded_limits = []
    if plan.max_products is not None and current_usage["products"] > plan.max_products:
        exceeded_limits.append(f"products ({current_usage['products']} > {plan.max_products})")
    if plan.max_projects is not None and current_usage["projects"] > plan.max_projects:
        exceeded_limits.append(f"projects ({current_usage['projects']} > {plan.max_projects})")
    if plan.max_components is not None and current_usage["components"] > plan.max_components:
        exceeded_limits.append(f"components ({current_usage['components']} > {plan.max_components})")

    if exceeded_limits:
        message = f"Current usage exceeds plan limits: {', '.join(exceeded_limits)}"
        return False, message

    return True, ""


@_handle_stripe_error
def handle_checkout_completed(session):
    """Handle checkout session completed events."""
    if session.payment_status != "paid":
        logger.error("Payment status was not 'paid': %s", session.payment_status)
        return

    team_key = session.metadata.get("team_key")
    if not team_key:
        logger.error("No team key found in session metadata")
        return

    try:
        team = Team.objects.get(key=team_key)

        # Get plan from metadata
        plan_key = session.metadata.get("plan_key", "business")
        plan = BillingPlan.objects.get(key=plan_key)

        # Get the subscription
        subscription = stripe_client.get_subscription(session.subscription)

        # Update team billing information
        team.billing_plan = plan.key
        billing_limits = {
            "max_products": plan.max_products,
            "max_projects": plan.max_projects,
            "max_components": plan.max_components,
            "stripe_customer_id": session.customer,
            "stripe_subscription_id": session.subscription,
            "subscription_status": subscription.status,
            "last_updated": timezone.now().isoformat(),
        }

        # Handle trial period
        if subscription.status == "trialing":
            billing_limits.update({"is_trial": True, "trial_end": subscription.trial_end})

        team.billing_plan_limits = billing_limits
        team.save()

        # Handle trial period notifications
        if subscription.status == "trialing":
            handle_trial_period(subscription, team)

        logger.info("Successfully processed checkout session for team %s", team_key)

    except Team.DoesNotExist:
        logger.error(f"Team with key {team_key} not found")
        raise StripeError(f"Team with key {team_key} not found")
    except BillingPlan.DoesNotExist:
        logger.error(f"Billing plan {plan_key} not found")
        raise StripeError(f"Billing plan {plan_key} not found")
    except Exception as e:
        logger.error(f"Error processing checkout: {str(e)}")
        raise StripeError(f"Error processing checkout: {str(e)}")


@_handle_stripe_error
def stripe_webhook(request):
    """Handle Stripe webhook events."""
    event = verify_stripe_webhook(request)
    if not event:
        return HttpResponseForbidden("Invalid signature")

    try:
        if event.type == "checkout.session.completed":
            handle_checkout_completed(event.data.object)
        elif event.type == "customer.subscription.updated":
            handle_subscription_updated(event.data.object)
        elif event.type == "customer.subscription.deleted":
            handle_subscription_deleted(event.data.object)
        elif event.type == "invoice.payment_failed":
            handle_payment_failed(event.data.object)
        elif event.type == "invoice.payment_succeeded":
            handle_payment_succeeded(event.data.object)
        else:
            logger.info(f"Unhandled event type: {event.type}")

        return HttpResponse(status=200)
    except Exception as e:
        logger.exception(f"Error processing webhook: {str(e)}")
        return HttpResponse(status=500)<|MERGE_RESOLUTION|>--- conflicted
+++ resolved
@@ -35,7 +35,6 @@
 
     def decorator(view_func):
         @wraps(view_func)
-<<<<<<< HEAD
         def _wrapped_view(request, *args, **kwargs):
             # Only check limits for POST requests
             if request.method != "POST":
@@ -46,10 +45,6 @@
                 return view_func(request, *args, **kwargs)
 
             # Get current team
-=======
-        def wrapper(request, *args, **kwargs):
-            # Get current team from session
->>>>>>> 18250463
             team_key = request.session.get("current_team", {}).get("key")
             if not team_key:
                 return HttpResponseForbidden("No team selected")
@@ -66,28 +61,6 @@
             try:
                 plan = BillingPlan.objects.get(key=team.billing_plan)
             except BillingPlan.DoesNotExist:
-<<<<<<< HEAD
-                return error_response(request, HttpResponseForbidden("Invalid billing plan configuration"))
-
-            # Get current counts
-            model_map = {
-                "product": (Product, plan.max_products),
-                "project": (Project, plan.max_projects),
-                "component": (Component, plan.max_components),
-            }
-
-            if model_type not in model_map:
-                return error_response(request, HttpResponseForbidden(f"Invalid model type: {model_type}"))
-
-            model_class, max_count = model_map[model_type]
-            if max_count is not None:  # None means unlimited
-                current_count = model_class.objects.filter(team=team).count()
-                if current_count >= max_count:
-                    return error_response(
-                        request,
-                        HttpResponseForbidden(f"You have reached the maximum {max_count} {model_type}s for your plan"),
-                    )
-=======
                 return HttpResponseForbidden("Invalid billing plan")
 
             # Check limits based on resource type
@@ -112,11 +85,10 @@
                 return HttpResponseForbidden(
                     f"You have reached the maximum {max_allowed} {resource_type}s allowed by your plan"
                 )
->>>>>>> 18250463
 
             return view_func(request, *args, **kwargs)
 
-        return wrapper
+        return _wrapped_view
 
     return decorator
 
