import pytest
from playwright.sync_api import Page

from sbomify.apps.core.tests.e2e.fixtures import *  # noqa: F403


@pytest.mark.django_db
@pytest.mark.parametrize("width", [1920, 992, 576, 375])
class TestDashboardSnapshot:
    def test_dashboard_snapshot(
        self,
        authenticated_page: Page,
<<<<<<< HEAD
        live_server,
        dashboard,
=======
        dashboard_scan_results,  # noqa: F811
>>>>>>> e95ca1a6
        snapshot,
        width: int,
    ) -> None:
        authenticated_page.goto("/dashboard")
        authenticated_page.wait_for_load_state("networkidle")

        baseline = snapshot.get_or_create_baseline_screenshot(authenticated_page, width=width)
        current = snapshot.take_screenshot(authenticated_page, width=width)

        snapshot.assert_screenshot(baseline.as_posix(), current.as_posix())<|MERGE_RESOLUTION|>--- conflicted
+++ resolved
@@ -10,12 +10,7 @@
     def test_dashboard_snapshot(
         self,
         authenticated_page: Page,
-<<<<<<< HEAD
-        live_server,
         dashboard,
-=======
-        dashboard_scan_results,  # noqa: F811
->>>>>>> e95ca1a6
         snapshot,
         width: int,
     ) -> None:
