from __future__ import annotations

import typing

from sbomify.logging import getLogger

if typing.TYPE_CHECKING:
    from django.http import HttpRequest

from django.conf import settings
from django.contrib import messages
from django.contrib.auth.decorators import login_required
from django.core.mail import send_mail
from django.db import IntegrityError
from django.http import (
    HttpResponse,
    HttpResponseForbidden,
    HttpResponseNotFound,
)
from django.shortcuts import redirect, render
from django.template.loader import render_to_string
from django.views.decorators.http import require_GET

from sbomify.apps.core.errors import error_response
from sbomify.apps.core.utils import token_to_number
from sbomify.apps.sboms.models import Component, Product, Project
from sbomify.apps.teams.decorators import validate_role_in_current_team
from sbomify.apps.teams.forms import (
    InviteUserForm,
    OnboardingComponentForm,
    OnboardingProductForm,
    OnboardingProjectForm,
)
from sbomify.apps.teams.models import Invitation, Member, Team
from sbomify.apps.teams.utils import get_user_teams

log = getLogger(__name__)

<<<<<<< HEAD
from sbomify.apps.teams.views.contact_profiles import (  # noqa: F401, E402
    ContactProfileFormView,
    ContactProfileView,
)
from sbomify.apps.teams.views.dashboard import TeamsDashboardView  # noqa: F401, E402
=======
from sbomify.apps.teams.views.dashboard import WorkspacesDashboardView  # noqa: F401, E402
>>>>>>> d311480e
from sbomify.apps.teams.views.team_settings import TeamSettingsView  # noqa: F401, E402


# view to redirect to /home url
@login_required
def switch_team(request: HttpRequest, team_key: str):
    team = dict(key=team_key, **request.session["user_teams"][team_key])
    request.session["current_team"] = team
    # redirect_to = request.GET.get("next", "core:dashboard")
    redirect_to = "core:dashboard"
    return redirect(redirect_to)


@login_required
@validate_role_in_current_team(["owner", "admin"])
def team_details(request: HttpRequest, team_key: str):
    """Redirect to team settings for unified interface."""
    return redirect("teams:team_settings", team_key=team_key)


@login_required
@validate_role_in_current_team(["owner"])
def delete_member(request: HttpRequest, membership_id: int):
    try:
        membership = Member.objects.get(pk=membership_id)
    except Member.DoesNotExist:
        return error_response(request, HttpResponseNotFound("Membership not found"))

    # Verify that there is at least one more owner present for the team
    if membership.role == "owner":
        owner_members = Member.objects.filter(team_id=membership.team_id, role="owner").all()
        if len(owner_members) == 1:
            messages.add_message(
                request,
                messages.WARNING,
                "Cannot delete the only owner of the team. Please assign another owner first.",
            )
            return redirect("teams:team_details", team_key=membership.team.key)

    membership.delete()
    messages.add_message(
        request,
        messages.INFO,
        f"Member {membership.user.username} removed from team {membership.team.name}",
    )

    # If user is deleting his own membership then update session
    if membership.user_id == request.user.id:
        request.session["user_teams"] = get_user_teams(request.user)

    return redirect("teams:team_details", team_key=membership.team.key)


@login_required
@validate_role_in_current_team(["owner"])
def invite(request: HttpRequest, team_key: str) -> HttpResponseForbidden | HttpResponse:
    team_id = token_to_number(team_key)
    context = {"team_key": team_key}

    # Get team for context
    try:
        team = Team.objects.get(id=team_id)
        context["team"] = team
    except Team.DoesNotExist:
        return error_response(request, HttpResponseNotFound("Team not found"))

    if request.method == "POST":
        invite_user_form = InviteUserForm(request.POST)

        # Check user limits before form validation to show as form error
        from sbomify.apps.teams.utils import can_add_user_to_team

        can_add, error_message = can_add_user_to_team(team)

        if not can_add:
            # Add form error instead of redirecting
            invite_user_form.add_error(None, error_message)
        elif invite_user_form.is_valid():
            # Check if we already have an invitation and if it's expired or not
            try:
                existing_invitation: Invitation = Invitation.objects.get(
                    email=invite_user_form.cleaned_data["email"], team_id=team_id
                )

                if existing_invitation:
                    if existing_invitation.has_expired:
                        existing_invitation.delete()
                    else:
                        invite_user_form.add_error(
                            "email", f"Invitation already sent to {invite_user_form.cleaned_data['email']}"
                        )
                        context["invite_user_form"] = invite_user_form
                        return render(request, "teams/invite.html.j2", context)

            except Invitation.DoesNotExist:
                pass

            invitation = Invitation(
                team_id=team_id,
                email=invite_user_form.cleaned_data["email"],
                role=invite_user_form.cleaned_data["role"],
            )
            invitation.save()

            email_context = {
                "team": team,
                "invitation": invitation,
                "user": request.user,
                "base_url": settings.APP_BASE_URL,
            }
            send_mail(
                subject=f"Invitation to join {team.name} at sbomify",
                from_email=settings.DEFAULT_FROM_EMAIL,
                recipient_list=[invite_user_form.cleaned_data["email"]],
                message=render_to_string("teams/emails/team_invite_email.txt", email_context),
                html_message=render_to_string("teams/emails/team_invite_email.html.j2", email_context),
            )

            messages.add_message(request, messages.SUCCESS, f"Invite sent to {invite_user_form.cleaned_data['email']}")

            return redirect("teams:team_details", team_key=team_key)

        # If form has errors, fall through to render the form with errors
        context["invite_user_form"] = invite_user_form
    else:
        invite_user_form = InviteUserForm()
        context["invite_user_form"] = invite_user_form

    return render(request, "teams/invite.html.j2", context)


@login_required
@require_GET
def accept_invite(request: HttpRequest, invite_id: int) -> HttpResponseNotFound | HttpResponse:
    log.info(f"Accepting invitation {invite_id}")
    try:
        invitation = Invitation.objects.get(id=invite_id)
    except Invitation.DoesNotExist:
        return error_response(request, HttpResponseNotFound("Unknown invitation"))

    if invitation.has_expired:
        return error_response(request, HttpResponseForbidden("Invitation has expired"))

    if invitation.email != request.user.email:
        return error_response(request, HttpResponseForbidden("You are not the recipient of this invitation"))

    # Check if we already have a membership
    try:
        existing_membership: Member = Member.objects.get(team_id=invitation.team_id, user_id=request.user.id)
        if existing_membership:
            return error_response(request, HttpResponseForbidden("You are already a member of this team"))

    except Member.DoesNotExist:
        pass

    # Check user limits before accepting invitation
    from sbomify.apps.teams.utils import can_add_user_to_team

    can_add, error_message = can_add_user_to_team(invitation.team)
    if not can_add:
        return error_response(request, HttpResponseForbidden(error_message))

    membership = Member(team_id=invitation.team_id, user_id=request.user.id, role=invitation.role)
    membership.save()

    request.session["user_teams"] = get_user_teams(request.user)

    messages.add_message(request, messages.INFO, f"You have joined {invitation.team.name} as {invitation.role}")

    invitation.delete()

    return redirect("core:dashboard")


@login_required
@validate_role_in_current_team(["owner"])
def delete_invite(request: HttpRequest, invitation_id: int):
    try:
        invitation = Invitation.objects.get(pk=invitation_id)
    except Invitation.DoesNotExist:
        return error_response(request, HttpResponseNotFound("Membership not found"))

    messages.add_message(request, messages.INFO, f"Invitation for {invitation.email} deleted")
    invitation.delete()

    return redirect("teams:team_details", team_key=invitation.team.key)


@login_required
def settings_redirect(request: HttpRequest) -> HttpResponse:
    """
    Redirect /workspace/settings/ to the current team's settings page.
    This provides backward compatibility for the old URL structure.
    """
    current_team = request.session.get("current_team")
    if current_team and current_team.get("key"):
        return redirect("teams:team_settings", team_key=current_team["key"])
    else:
        # If no current team, redirect to teams dashboard to select one
        messages.add_message(
            request,
            messages.INFO,
            "Please select a workspace to access its settings.",
        )
        return redirect("teams:teams_dashboard")


@login_required
@validate_role_in_current_team(["owner", "admin"])
def team_settings_redirect(request: HttpRequest, team_key: str) -> HttpResponse:
    """
    Redirect /workspace/{team_key}/settings/ to the unified settings interface.
    This provides backward compatibility for the old URL structure.
    """
    return redirect("teams:team_settings", team_key=team_key)


@login_required
def onboarding_wizard(request: HttpRequest) -> HttpResponse:
    """Handle the onboarding wizard for creating a product, project, and component."""

    # Get the current step from session or query params, defaulting to 'product'
    current_step = request.GET.get("step") or request.session.get("wizard_step", "product")

    # Validate step
    if current_step not in ["product", "project", "component", "complete"]:
        current_step = "product"

    # Initialize context with common data
    context = {
        "current_step": current_step,
        "progress": {
            "product": 0,
            "project": 33,
            "component": 66,
            "complete": 100,
        }[current_step],
    }

    if request.method == "POST":
        if current_step == "product":
            form = OnboardingProductForm(request.POST)
            if form.is_valid():
                try:
                    # Get current team from session
                    team_key = request.session["current_team"]["key"]
                    team = Team.objects.get(key=team_key)

                    # Create the product
                    product = Product.objects.create(name=form.cleaned_data["name"], team=team)
                    # Store product ID in session
                    request.session["wizard_product_id"] = product.id
                    # Move to next step
                    request.session["wizard_step"] = "project"
                    request.session.modified = True  # Explicitly mark session as modified
                    messages.success(request, f"Product '{product.name}' created successfully.")
                    return redirect("teams:onboarding_wizard")
                except IntegrityError:
                    messages.warning(
                        request, f"A product with the name '{form.cleaned_data['name']}' already exists in your team."
                    )
        elif current_step == "project":
            form = OnboardingProjectForm(request.POST)
            if form.is_valid():
                try:
                    # Get current team from session
                    team_key = request.session["current_team"]["key"]
                    team = Team.objects.get(key=team_key)

                    # Get the product from the previous step
                    product_id = request.session.get("wizard_product_id")
                    if not product_id:
                        messages.error(request, "The product from the previous step no longer exists.")
                        request.session["wizard_step"] = "product"
                        return redirect("teams:onboarding_wizard")

                    product = Product.objects.get(id=product_id)

                    # Create the project
                    project = Project.objects.create(name=form.cleaned_data["name"], team=team)

                    # Store project ID in session
                    request.session["wizard_project_id"] = project.id
                    # Move to next step
                    request.session["wizard_step"] = "component"
                    request.session.modified = True  # Explicitly mark session as modified
                    messages.success(request, f"Project '{project.name}' created successfully.")
                    return redirect("teams:onboarding_wizard")
                except IntegrityError:
                    messages.warning(
                        request, f"A project with the name '{form.cleaned_data['name']}' already exists in your team."
                    )
                except Product.DoesNotExist:
                    messages.error(request, "The product from the previous step no longer exists.")
                    request.session["wizard_step"] = "product"
                    return redirect("teams:onboarding_wizard")
        elif current_step == "component":
            form = OnboardingComponentForm(request.POST)
            if form.is_valid():
                try:
                    # Get current team from session
                    team_key = request.session["current_team"]["key"]
                    team = Team.objects.get(key=team_key)

                    # Get the product and project from previous steps
                    product_id = request.session.get("wizard_product_id")
                    project_id = request.session.get("wizard_project_id")
                    if not product_id or not project_id:
                        messages.error(request, "The product or project from previous steps no longer exists.")
                        request.session["wizard_step"] = "product"
                        return redirect("teams:onboarding_wizard")

                    product = Product.objects.get(id=product_id)
                    project = Project.objects.get(id=project_id)

                    # Build component metadata using utility function
                    from sbomify.apps.sboms.utils import (
                        create_default_component_metadata,
                        populate_component_metadata_native_fields,
                    )

                    component_metadata = create_default_component_metadata(
                        user=request.user, team_id=team.id, custom_metadata=None
                    )

                    # Create the component
                    component = Component.objects.create(
                        name=form.cleaned_data["name"],
                        team=team,
                        metadata=component_metadata,
                    )

                    # Populate native fields with default metadata
                    populate_component_metadata_native_fields(component, request.user, custom_metadata=None)

                    # Link the project to the product
                    product.projects.add(project)

                    # Link the component to the project
                    project.components.add(component)

                    # Mark wizard as completed
                    team.has_completed_wizard = True
                    team.save()

                    # Update session to reflect completed wizard
                    request.session["current_team"]["has_completed_wizard"] = True
                    request.session.modified = True

                    # Clean up session
                    request.session["wizard_step"] = "complete"
                    request.session["wizard_component_id"] = component.id

                    messages.success(request, f"Component '{component.name}' created successfully.")
                    return redirect("teams:onboarding_wizard")
                except IntegrityError:
                    messages.warning(
                        request, f"A component with the name '{form.cleaned_data['name']}' already exists in your team."
                    )
                except (Product.DoesNotExist, Project.DoesNotExist):
                    messages.error(request, "The product or project from previous steps no longer exists.")
                    request.session["wizard_step"] = "product"
                    return redirect("teams:onboarding_wizard")
    else:
        # GET request - show the appropriate form
        if current_step == "product":
            form = OnboardingProductForm()
        elif current_step == "project":
            form = OnboardingProjectForm()
        elif current_step == "component":
            form = OnboardingComponentForm()
        elif current_step == "complete":
            # Show completion page
            context["component_id"] = request.session.get("wizard_component_id")
            # Clean up session
            for key in ["wizard_step", "wizard_product_id", "wizard_project_id", "wizard_component_id"]:
                request.session.pop(key, None)
            return render(request, "core/components/onboarding_wizard.html.j2", context)

    context["form"] = form
    return render(request, "core/components/onboarding_wizard.html.j2", context)<|MERGE_RESOLUTION|>--- conflicted
+++ resolved
@@ -36,15 +36,11 @@
 
 log = getLogger(__name__)
 
-<<<<<<< HEAD
 from sbomify.apps.teams.views.contact_profiles import (  # noqa: F401, E402
     ContactProfileFormView,
     ContactProfileView,
 )
-from sbomify.apps.teams.views.dashboard import TeamsDashboardView  # noqa: F401, E402
-=======
 from sbomify.apps.teams.views.dashboard import WorkspacesDashboardView  # noqa: F401, E402
->>>>>>> d311480e
 from sbomify.apps.teams.views.team_settings import TeamSettingsView  # noqa: F401, E402
 
 
