--- conflicted
+++ resolved
@@ -31,7 +31,6 @@
     InviteUserForm,
     OnboardingCompanyForm,
 )
-<<<<<<< HEAD
 from sbomify.apps.teams.models import (
     ContactProfile,
     ContactProfileContact,
@@ -40,15 +39,11 @@
     Team,
     format_workspace_name,
 )
-from sbomify.apps.teams.utils import get_user_teams, switch_active_workspace, update_user_teams_session  # noqa: F401
-=======
-from sbomify.apps.teams.models import ContactProfile, Invitation, Member, Team, format_workspace_name
 from sbomify.apps.teams.utils import (
     redirect_to_team_settings,
     switch_active_workspace,
     update_user_teams_session,
 )  # noqa: F401
->>>>>>> c62efe3c
 
 log = getLogger(__name__)
 
@@ -173,7 +168,7 @@
                 messages.WARNING,
                 "Cannot delete the only owner of the team. Please assign another owner first.",
             )
-            return redirect("teams:team_details", team_key=membership.team.key)
+            return redirect_to_team_settings(membership.team.key, "members")
 
     return remove_member_safely(request, membership)
 
